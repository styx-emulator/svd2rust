use std::borrow::Cow;
use std::cmp::Ordering;
use std::collections::HashMap;

use quote::{ToTokens, Tokens};
<<<<<<< HEAD
use crate::svd::{Cluster, ClusterInfo, Defaults, Peripheral, Register, RegisterCluster};
=======
use svd::{Cluster, ClusterInfo, Defaults, Peripheral, Register, RegisterInfo};
>>>>>>> cb134d2b
use syn::{self, Ident};
use log::warn;

use crate::errors::*;
use crate::util::{self, ToSanitizedSnakeCase, ToSanitizedUpperCase, BITS_PER_BYTE};

use crate::generate::register;

pub fn render(
    p_original: &Peripheral,
    all_peripherals: &[Peripheral],
    defaults: &Defaults,
    nightly: bool,
) -> Result<Vec<Tokens>> {
    let mut out = vec![];

    let p_derivedfrom = p_original.derived_from.as_ref().and_then(|s| {
        all_peripherals.iter().find(|x| x.name == *s)
    });

    let p_merged = p_derivedfrom.map(|ancestor| p_original.derive_from(ancestor));
    let p = p_merged.as_ref().unwrap_or(p_original);

    if p_original.derived_from.is_some() && p_derivedfrom.is_none() {
        eprintln!("Couldn't find derivedFrom original: {} for {}, skipping",
            p_original.derived_from.as_ref().unwrap(), p_original.name);
        return Ok(out);
    }

    let name_pc = Ident::new(&*p.name.to_sanitized_upper_case());
    let address = util::hex(p.base_address);
<<<<<<< HEAD
    let description =
        util::escape_brackets(util::respace(p.description.as_ref().unwrap_or(&p.name)).as_ref());
=======
    let description = util::respace(p.description.as_ref().unwrap_or(&p.name));
    let derive_regs = p_derivedfrom.is_some() && p_original.registers.is_none();
>>>>>>> cb134d2b

    let name_sc = Ident::new(&*p.name.to_sanitized_snake_case());
    let base = if derive_regs {
        Ident::new(&*p_derivedfrom.unwrap().name.to_sanitized_snake_case())
    } else {
        name_sc.clone()
    };

    // Insert the peripheral structure
    out.push(quote! {
        #[doc = #description]
        pub struct #name_pc { _marker: PhantomData<*const ()> }

        unsafe impl Send for #name_pc {}

        impl #name_pc {
            /// Returns a pointer to the register block
            pub fn ptr() -> *const #base::RegisterBlock {
                #address as *const _
            }
        }

        impl Deref for #name_pc {
            type Target = #base::RegisterBlock;

            fn deref(&self) -> &#base::RegisterBlock {
                unsafe { &*#name_pc::ptr() }
            }
        }
    });

    // Derived peripherals may not require re-implementation, and will instead
    // use a single definition of the non-derived version.
    if derive_regs {
        return Ok(out);
    }

    // erc: *E*ither *R*egister or *C*luster
    let ercs = p.registers.as_ref().map(|x| x.as_ref()).unwrap_or(&[][..]);
    let registers: &[&Register] = &util::only_registers(&ercs)[..];

    // make a pass to expand derived registers.  Ideally, for the most minimal
    // code size, we'd do some analysis to figure out if we can 100% reuse the
    // code that we're deriving from.  For the sake of proving the concept, we're
    // just going to emit a second copy of the accessor code.  It'll probably
    // get inlined by the compiler anyway, right? :-)

    // Build a map so that we can look up registers within this peripheral
    let mut reg_map = HashMap::new();
    for r in registers {
        reg_map.insert(&r.name, r.clone());
    }

    // Compute the effective, derived version of a register given the definition
    // with the derived_from property on it (`info`) and its `ancestor`
    fn derive_reg_info(info: &RegisterInfo, ancestor: &RegisterInfo) -> RegisterInfo {
        let mut derived = info.clone();

        if derived.size.is_none() {
            derived.size = ancestor.size.clone();
        }
        if derived.access.is_none() {
            derived.access = ancestor.access.clone();
        }
        if derived.reset_value.is_none() {
            derived.reset_value = ancestor.reset_value.clone();
        }
        if derived.reset_mask.is_none() {
            derived.reset_mask = ancestor.reset_mask.clone();
        }
        if derived.fields.is_none() {
            derived.fields = ancestor.fields.clone();
        }
        if derived.write_constraint.is_none() {
            derived.write_constraint = ancestor.write_constraint.clone();
        }

        derived
    }

    // Build up an alternate erc list by expanding any derived registers
    let mut alt_erc :Vec<Either<Register,Cluster>> = registers.iter().filter_map(|r| {
        match r.derived_from {
            Some(ref derived) => {
                let ancestor = match reg_map.get(derived) {
                    Some(r) => r,
                    None => {
                        eprintln!("register {} derivedFrom missing register {}", r.name, derived);
                        return None
                    }
                };

                let d = match **ancestor {
                    Register::Array(ref info, ref array_info) => {
                        Some(Either::Left(Register::Array(derive_reg_info(*r, info), array_info.clone())))
                    }
                    Register::Single(ref info) => {
                        Some(Either::Left(Register::Single(derive_reg_info(*r, info))))
                    }
                };

                d
            }
            None => Some(Either::Left((*r).clone())),
        }
    }).collect();

    // Now add the clusters to our alternate erc list
    let clusters = util::only_clusters(ercs);
    for cluster in &clusters {
        alt_erc.push(Either::Right((*cluster).clone()));
    }

    // And revise registers, clusters and ercs to refer to our expanded versions
    let registers: &[&Register] = &util::only_registers(&alt_erc)[..];
    let clusters = util::only_clusters(ercs);
    let ercs = &alt_erc;

    // No `struct RegisterBlock` can be generated
    if registers.is_empty() && clusters.is_empty() {
        // Drop the definition of the peripheral
        out.pop();
        return Ok(out);
    }

    // Push any register or cluster blocks into the output
    let mut mod_items = vec![];
    mod_items.push(register_or_cluster_block(ercs, defaults, None, nightly)?);

    // Push all cluster related information into the peripheral module
    for c in &clusters {
        mod_items.push(cluster_block(c, defaults, p, all_peripherals, nightly)?);
    }

    // Push all regsiter realted information into the peripheral module
    for reg in registers {
        mod_items.extend(register::render(
            reg,
            registers,
            p,
            all_peripherals,
            defaults,
        )?);
    }

    let description =
        util::escape_brackets(util::respace(p.description.as_ref().unwrap_or(&p.name)).as_ref());
    out.push(quote! {
        #[doc = #description]
        pub mod #name_sc {
            #(#mod_items)*
        }
    });

    Ok(out)
}

#[derive(Clone, Debug)]
struct RegisterBlockField {
    field: syn::Field,
    description: String,
    offset: u32,
    size: u32,
}

#[derive(Clone, Debug)]
struct Region {
    fields: Vec<RegisterBlockField>,
    offset: u32,
    end: u32,
    /// This is only used for regions with `fields.len() > 1`
    pub ident: Option<String>,
}

impl Region {
    fn shortest_ident(&self) -> Option<String> {
        let mut idents: Vec<_> = self
            .fields
            .iter()
            .filter_map(|f| match &f.field.ident {
                None => None,
                Some(ident) => Some(ident.as_ref()),
            })
            .collect();
        if idents.is_empty() {
            return None;
        }
        idents.sort_by(|a, b| {
            // Sort by length and then content
            match a.len().cmp(&b.len()) {
                Ordering::Equal => a.cmp(b),
                cmp => cmp,
            }
        });
        Some(idents[0].to_owned())
    }

    fn common_ident(&self) -> Option<String> {
        // https://stackoverflow.com/a/40296745/4284367
        fn split_keep(text: &str) -> Vec<&str> {
            let mut result = Vec::new();
            let mut last = 0;
            for (index, matched) in
                text.match_indices(|c: char| c.is_numeric() || !c.is_alphabetic())
            {
                if last != index {
                    result.push(&text[last..index]);
                }
                result.push(matched);
                last = index + matched.len();
            }
            if last < text.len() {
                result.push(&text[last..]);
            }
            result
        }

        let idents: Vec<_> = self
            .fields
            .iter()
            .filter_map(|f| match &f.field.ident {
                None => None,
                Some(ident) => Some(ident.as_ref()),
            })
            .collect();

        if idents.is_empty() {
            return None;
        }

        let x: Vec<_> = idents.iter().map(|i| split_keep(i)).collect();
        let mut index = 0;
        let first = &x[0];
        // Get first elem, check against all other, break on mismatch
        'outer: while index < first.len() {
            for ident_match in x.iter().skip(1) {
                if let Some(match_) = ident_match.get(index) {
                    if match_ != &first[index] {
                        break 'outer;
                    }
                } else {
                    break 'outer;
                }
            }
            index += 1;
        }
        if index <= 1 {
            None
        } else if first.get(index).is_some() && first[index].chars().all(|c| c.is_numeric()) {
            Some(first.iter().take(index).cloned().collect())
        } else {
            Some(first.iter().take(index - 1).cloned().collect())
        }
    }

    fn compute_ident(&self) -> Option<String> {
        if let Some(ident) = self.common_ident() {
            Some(ident)
        } else {
            self.shortest_ident()
        }
    }

    fn is_union(&self) -> bool {
        self.fields.len() > 1
    }
}

/// FieldRegions keeps track of overlapping field regions,
/// merging fields into appropriate regions as we process them.
/// This allows us to reason about when to create a union
/// rather than a struct.
#[derive(Default, Debug)]
struct FieldRegions {
    /// The set of regions we know about.  This is maintained
    /// in sorted order, keyed by Region::offset.
    regions: Vec<Region>,
}

impl FieldRegions {
    /// Track a field.  If the field overlaps with 1 or more existing
    /// entries, they will be merged together.
    fn add(&mut self, field: &RegisterBlockField) -> Result<()> {
        // When merging, this holds the indices in self.regions
        // that the input `field` will be merging with.
        let mut indices = Vec::new();

        let field_start = field.offset;
        let field_end = field_start + field.size / BITS_PER_BYTE;

        // The region that we're going to insert
        let mut new_region = Region {
            fields: vec![field.clone()],
            offset: field.offset,
            end: field.offset + field.size / BITS_PER_BYTE,
            ident: None,
        };

        // Locate existing region(s) that we intersect with and
        // fold them into the new region we're creating.  There
        // may be multiple regions that we intersect with, so
        // we keep looping to find them all.
        for (idx, f) in self.regions.iter_mut().enumerate() {
            let f_start = f.offset;
            let f_end = f.end;

            // Compute intersection range
            let begin = f_start.max(field_start);
            let end = f_end.min(field_end);

            if end > begin {
                // We're going to remove this element and fold it
                // into our new region
                indices.push(idx);

                // Expand the existing entry
                new_region.offset = new_region.offset.min(f_start);
                new_region.end = new_region.end.max(f_end);

                // And merge in the fields
                new_region.fields.append(&mut f.fields);
            }
        }

        // Now remove the entries that we collapsed together.
        // We do this in reverse order to ensure that the indices
        // are stable in the face of removal.
        for idx in indices.iter().rev() {
            self.regions.remove(*idx);
        }

        new_region.fields.sort_by_key(|f| f.offset);

        // maintain the regions ordered by starting offset
        let idx = self
            .regions
            .binary_search_by_key(&new_region.offset, |r| r.offset);
        match idx {
            Ok(idx) => {
                bail!(
                    "we shouldn't exist in the vec, but are at idx {} {:#?}\n{:#?}",
                    idx,
                    new_region,
                    self.regions
                );
            }
            Err(idx) => self.regions.insert(idx, new_region),
        };

        Ok(())
    }

    /// Resolves type name conflicts
    pub fn resolve_idents(&mut self) -> Result<()> {
        let idents: Vec<_> = {
            self.regions
                .iter_mut()
                .filter(|r| r.fields.len() > 1)
                .map(|r| {
                    r.ident = r.compute_ident();
                    r.ident.clone()
                })
                .collect()
        };
        self.regions
            .iter_mut()
            .filter(|r| r.ident.is_some())
            .filter(|r| {
                r.fields.len() > 1 && (idents.iter().filter(|ident| **ident == r.ident).count() > 1)
            })
            .inspect(|r| {
                warn!(
                    "Found type name conflict with region {:?}, renamed to {:?}",
                    r.ident,
                    r.shortest_ident()
                )
            })
            .for_each(|r| {
                r.ident = r.shortest_ident();
            });
        Ok(())
    }
}

fn register_or_cluster_block(
    ercs: &[RegisterCluster],
    defs: &Defaults,
    name: Option<&str>,
    _nightly: bool,
) -> Result<Tokens> {
    let mut fields = Tokens::new();
    let mut accessors = Tokens::new();
    let mut have_accessors = false;

    let ercs_expanded = expand(ercs, defs, name)?;

    // Locate conflicting regions; we'll need to use unions to represent them.
    let mut regions = FieldRegions::default();

    for reg_block_field in &ercs_expanded {
        regions.add(reg_block_field)?;
    }

    // We need to compute the idents of each register/union block first to make sure no conflicts exists.
    regions.resolve_idents()?;
    // The end of the region for which we previously emitted a field into `fields`
    let mut last_end = 0;

    for (i, region) in regions.regions.iter().enumerate() {
        // Check if we need padding
        let pad = region.offset - last_end;
        if pad != 0 {
            let name = Ident::new(format!("_reserved{}", i));
            let pad = pad as usize;
            fields.append(quote! {
                #name : [u8; #pad],
            });
        }

        let mut region_fields = Tokens::new();
        let is_region_a_union = region.is_union();

        for reg_block_field in &region.fields {
            let comment = &format!(
                "0x{:02x} - {}",
                reg_block_field.offset,
                util::escape_brackets(util::respace(&reg_block_field.description).as_ref()),
            )[..];

            if is_region_a_union {
                let name = &reg_block_field.field.ident;
                let mut_name = Ident::new(format!("{}_mut", name.as_ref().unwrap()));
                let ty = &reg_block_field.field.ty;
                let offset = reg_block_field.offset as usize;
                have_accessors = true;
                accessors.append(quote! {
                    #[doc = #comment]
                    #[inline(always)]
                    pub fn #name(&self) -> &#ty {
                        unsafe {
                            &*(((self as *const Self) as *const u8).add(#offset) as *const #ty)
                        }
                    }

                    #[doc = #comment]
                    #[inline(always)]
                    pub fn #mut_name(&self) -> &mut #ty {
                        unsafe {
                            &mut *(((self as *const Self) as *mut u8).add(#offset) as *mut #ty)
                        }
                    }
                });
            } else {
                region_fields.append(quote! {
                    #[doc = #comment]
                });

                reg_block_field.field.to_tokens(&mut region_fields);
                Ident::new(",").to_tokens(&mut region_fields);
            }
        }

        if !is_region_a_union {
            fields.append(&region_fields);
        } else {
            // Emit padding for the items that we're not emitting
            // as fields so that subsequent fields have the correct
            // alignment in the struct.  We could omit this and just
            // not updated `last_end`, so that the padding check in
            // the outer loop kicks in, but it is nice to be able to
            // see that the padding is attributed to a union when
            // visually inspecting the alignment in the struct.
            //
            // Include the computed ident for the union in the padding
            // name, along with the region number, falling back to
            // the offset and end in case we couldn't figure out a
            // nice identifier.
            let name = Ident::new(format!("_reserved_{}_{}", i, region.compute_ident().unwrap_or_else(|| format!("{}_{}", region.offset, region.end))));
            let pad = (region.end - region.offset) as usize;
            fields.append(quote! {
                #name: [u8; #pad],
            })
        }
        last_end = region.end;
    }

    let name = Ident::new(match name {
        Some(name) => name.to_sanitized_upper_case(),
        None => "RegisterBlock".into(),
    });

    let accessors = if have_accessors {
        quote! {
            impl #name {
                #accessors
            }
        }
    } else {
        quote! {}
    };

    Ok(quote! {
        /// Register block
        #[repr(C)]
        pub struct #name {
            #fields
        }

        #accessors
    })
}

/// Expand a list of parsed `Register`s or `Cluster`s, and render them to
/// `RegisterBlockField`s containing `Field`s.
fn expand(
    ercs: &[RegisterCluster],
    defs: &Defaults,
    name: Option<&str>,
) -> Result<Vec<RegisterBlockField>> {
    let mut ercs_expanded = vec![];

    for erc in ercs {
        ercs_expanded.extend(match &erc {
            RegisterCluster::Register(register) => expand_register(register, defs, name)?,
            RegisterCluster::Cluster(cluster) => expand_cluster(cluster, defs)?,
        });
    }

    ercs_expanded.sort_by_key(|x| x.offset);

    Ok(ercs_expanded)
}

/// Recursively calculate the size of a cluster. A cluster's size is the maximum
/// end position of its recursive children.
fn cluster_size_in_bits(info: &ClusterInfo, defs: &Defaults) -> Result<u32> {
    let mut size = 0;

    for c in &info.children {
        let end = match c {
            RegisterCluster::Register(reg) => {
                let reg_size: u32 = expand_register(reg, defs, None)?
                    .iter()
                    .map(|rbf| rbf.size)
                    .sum();

                (reg.address_offset * BITS_PER_BYTE) + reg_size
            }
            RegisterCluster::Cluster(clust) => {
                (clust.address_offset * BITS_PER_BYTE) + cluster_size_in_bits(clust, defs)?
            }
        };

        size = size.max(end);
    }
    Ok(size)
}

/// Render a given cluster (and any children) into `RegisterBlockField`s
fn expand_cluster(cluster: &Cluster, defs: &Defaults) -> Result<Vec<RegisterBlockField>> {
    let mut cluster_expanded = vec![];

    let cluster_size = cluster
        .size
        .ok_or_else(|| format!("Cluster {} has no explictly defined size", cluster.name))
        .or_else(|_e| cluster_size_in_bits(cluster, defs))
        .chain_err(|| format!("Cluster {} has no determinable `size` field", cluster.name))?;

    match cluster {
        Cluster::Single(info) => cluster_expanded.push(RegisterBlockField {
            field: convert_svd_cluster(cluster),
            description: info.description.clone(),
            offset: info.address_offset,
            size: cluster_size,
        }),
        Cluster::Array(info, array_info) => {
            let sequential_addresses = cluster_size == array_info.dim_increment * BITS_PER_BYTE;

            // if dimIndex exists, test if it is a sequence of numbers from 0 to dim
            let sequential_indexes = array_info.dim_index.as_ref().map_or(true, |dim_index| {
                dim_index
                    .iter()
                    .map(|element| element.parse::<u32>())
                    .eq((0..array_info.dim).map(Ok))
            });

            let array_convertible = sequential_indexes && sequential_addresses;

            if array_convertible {
                cluster_expanded.push(RegisterBlockField {
                    field: convert_svd_cluster(&cluster),
                    description: info.description.clone(),
                    offset: info.address_offset,
                    size: cluster_size * array_info.dim,
                });
            } else {
                for (field_num, field) in expand_svd_cluster(cluster).iter().enumerate() {
                    cluster_expanded.push(RegisterBlockField {
                        field: field.clone(),
                        description: info.description.clone(),
                        offset: info.address_offset + field_num as u32 * array_info.dim_increment,
                        size: cluster_size,
                    });
                }
            }
        }
    }

    Ok(cluster_expanded)
}

/// If svd register arrays can't be converted to rust arrays (non sequential addresses, non
/// numeral indexes, or not containing all elements from 0 to size) they will be expanded
fn expand_register(
    register: &Register,
    defs: &Defaults,
    name: Option<&str>,
) -> Result<Vec<RegisterBlockField>> {
    let mut register_expanded = vec![];

    let register_size = register
        .size
        .or(defs.size)
        .ok_or_else(|| format!("Register {} has no `size` field", register.name))?;

    match register {
        Register::Single(info) => register_expanded.push(RegisterBlockField {
            field: convert_svd_register(register, name),
            description: info.description.clone().unwrap(),
            offset: info.address_offset,
            size: register_size,
        }),
        Register::Array(info, array_info) => {
            let sequential_addresses = register_size == array_info.dim_increment * BITS_PER_BYTE;

            // if dimIndex exists, test if it is a sequence of numbers from 0 to dim
            let sequential_indexes = array_info.dim_index.as_ref().map_or(true, |dim_index| {
                dim_index
                    .iter()
                    .map(|element| element.parse::<u32>())
                    .eq((0..array_info.dim).map(Ok))
            });

            let array_convertible = sequential_indexes && sequential_addresses;

            if array_convertible {
                register_expanded.push(RegisterBlockField {
                    field: convert_svd_register(&register, name),
                    description: info.description.clone().unwrap(),
                    offset: info.address_offset,
                    size: register_size * array_info.dim,
                });
            } else {
                for (field_num, field) in expand_svd_register(register, name).iter().enumerate() {
                    register_expanded.push(RegisterBlockField {
                        field: field.clone(),
                        description: info.description.clone().unwrap(),
                        offset: info.address_offset + field_num as u32 * array_info.dim_increment,
                        size: register_size,
                    });
                }
            }
        }
    }

    Ok(register_expanded)
}

/// Render a Cluster Block into `Tokens`
fn cluster_block(
    c: &Cluster,
    defaults: &Defaults,
    p: &Peripheral,
    all_peripherals: &[Peripheral],
    nightly: bool,
) -> Result<Tokens> {
    let mut mod_items: Vec<Tokens> = vec![];

    // name_sc needs to take into account array type.
    let description = util::escape_brackets(util::respace(&c.description).as_ref());

    // Generate the register block.
    let mod_name = match c {
        Cluster::Single(info) => &info.name,
        Cluster::Array(info, _ai) => &info.name,
    }
    .replace("[%s]", "")
    .replace("%s", "");
    let name_sc = Ident::new(&*mod_name.to_sanitized_snake_case());
    let reg_block = register_or_cluster_block(&c.children, defaults, Some(&mod_name), nightly)?;

    // Generate definition for each of the registers.
    let registers = util::only_registers(&c.children);
    for reg in &registers {
        mod_items.extend(register::render(
            reg,
            &registers,
            p,
            all_peripherals,
            defaults,
        )?);
    }

    // Generate the sub-cluster blocks.
    let clusters = util::only_clusters(&c.children);
    for c in &clusters {
        mod_items.push(cluster_block(c, defaults, p, all_peripherals, nightly)?);
    }

    Ok(quote! {
        #reg_block

        /// Register block
        #[doc = #description]
        pub mod #name_sc {
            #(#mod_items)*
        }
    })
}

/// Takes a svd::Register which may be a register array, and turn in into
/// a list of syn::Field where the register arrays have been expanded.
fn expand_svd_register(register: &Register, name: Option<&str>) -> Vec<syn::Field> {
    let name_to_ty = |name: &String, ns: Option<&str>| -> syn::Ty {
        let ident = if let Some(ns) = ns {
            Cow::Owned(
                String::from("self::")
                    + &ns.to_sanitized_snake_case()
                    + "::"
                    + &name.to_sanitized_upper_case(),
            )
        } else {
            name.to_sanitized_upper_case()
        };

        syn::Ty::Path(
            None,
            syn::Path {
                global: false,
                segments: vec![syn::PathSegment {
                    ident: Ident::new(ident),
                    parameters: syn::PathParameters::none(),
                }],
            },
        )
    };

    let mut out = vec![];

    match register {
        Register::Single(_info) => out.push(convert_svd_register(register, name)),
        Register::Array(info, array_info) => {
            let has_brackets = info.name.contains("[%s]");

            let indices = array_info
                .dim_index
                .as_ref()
                .map(|v| Cow::from(&**v))
                .unwrap_or_else(|| {
                    Cow::from(
                        (0..array_info.dim)
                            .map(|i| i.to_string())
                            .collect::<Vec<_>>(),
                    )
                });

            for (idx, _i) in indices.iter().zip(0..) {
                let nb_name = if has_brackets {
                    info.name.replace("[%s]", idx)
                } else {
                    info.name.replace("%s", idx)
                };

                let ty_name = if has_brackets {
                    info.name.replace("[%s]", "")
                } else {
                    info.name.replace("%s", "")
                };

                let ident = Ident::new(nb_name.to_sanitized_snake_case());
                let ty = name_to_ty(&ty_name, name);

                out.push(syn::Field {
                    ident: Some(ident),
                    vis: syn::Visibility::Public,
                    attrs: vec![],
                    ty,
                });
            }
        }
    }
    out
}

/// Convert a parsed `Register` into its `Field` equivalent
fn convert_svd_register(register: &Register, name: Option<&str>) -> syn::Field {
    let name_to_ty = |name: &String, ns: Option<&str>| -> syn::Ty {
        let ident = if let Some(ns) = ns {
            Cow::Owned(
                String::from("self::")
                    + &ns.to_sanitized_snake_case()
                    + "::"
                    + &name.to_sanitized_upper_case(),
            )
        } else {
            name.to_sanitized_upper_case()
        };

        syn::Ty::Path(
            None,
            syn::Path {
                global: false,
                segments: vec![syn::PathSegment {
                    ident: Ident::new(ident),
                    parameters: syn::PathParameters::none(),
                }],
            },
        )
    };

    match register {
        Register::Single(info) => syn::Field {
            ident: Some(Ident::new(info.name.to_sanitized_snake_case())),
            vis: syn::Visibility::Public,
            attrs: vec![],
            ty: name_to_ty(&info.name, name),
        },
        Register::Array(info, array_info) => {
            let has_brackets = info.name.contains("[%s]");

            let nb_name = if has_brackets {
                info.name.replace("[%s]", "")
            } else {
                info.name.replace("%s", "")
            };

            let ident = Ident::new(nb_name.to_sanitized_snake_case());

            let ty = syn::Ty::Array(
                Box::new(name_to_ty(&nb_name, name)),
                syn::ConstExpr::Lit(syn::Lit::Int(
                    u64::from(array_info.dim),
                    syn::IntTy::Unsuffixed,
                )),
            );

            syn::Field {
                ident: Some(ident),
                vis: syn::Visibility::Public,
                attrs: vec![],
                ty,
            }
        }
    }
}

/// Takes a svd::Cluster which may contain a register array, and turn in into
/// a list of syn::Field where the register arrays have been expanded.
fn expand_svd_cluster(cluster: &Cluster) -> Vec<syn::Field> {
    let name_to_ty = |name: &String| -> syn::Ty {
        syn::Ty::Path(
            None,
            syn::Path {
                global: false,
                segments: vec![syn::PathSegment {
                    ident: Ident::new(name.to_sanitized_upper_case()),
                    parameters: syn::PathParameters::none(),
                }],
            },
        )
    };

    let mut out = vec![];

    match &cluster {
        Cluster::Single(_info) => out.push(convert_svd_cluster(cluster)),
        Cluster::Array(info, array_info) => {
            let has_brackets = info.name.contains("[%s]");

            let indices = array_info
                .dim_index
                .as_ref()
                .map(|v| Cow::from(&**v))
                .unwrap_or_else(|| {
                    Cow::from(
                        (0..array_info.dim)
                            .map(|i| i.to_string())
                            .collect::<Vec<_>>(),
                    )
                });

            for (idx, _i) in indices.iter().zip(0..) {
                let name = if has_brackets {
                    info.name.replace("[%s]", idx)
                } else {
                    info.name.replace("%s", idx)
                };

                let ty_name = if has_brackets {
                    info.name.replace("[%s]", "")
                } else {
                    info.name.replace("%s", "")
                };

                let ident = Ident::new(name.to_sanitized_snake_case());
                let ty = name_to_ty(&ty_name);

                out.push(syn::Field {
                    ident: Some(ident),
                    vis: syn::Visibility::Public,
                    attrs: vec![],
                    ty,
                });
            }
        }
    }
    out
}

/// Convert a parsed `Cluster` into its `Field` equivalent
fn convert_svd_cluster(cluster: &Cluster) -> syn::Field {
    let name_to_ty = |name: &String| -> syn::Ty {
        syn::Ty::Path(
            None,
            syn::Path {
                global: false,
                segments: vec![syn::PathSegment {
                    ident: Ident::new(name.to_sanitized_upper_case()),
                    parameters: syn::PathParameters::none(),
                }],
            },
        )
    };

    match cluster {
        Cluster::Single(info) => syn::Field {
            ident: Some(Ident::new(info.name.to_sanitized_snake_case())),
            vis: syn::Visibility::Public,
            attrs: vec![],
            ty: name_to_ty(&info.name),
        },
        Cluster::Array(info, array_info) => {
            let has_brackets = info.name.contains("[%s]");

            let name = if has_brackets {
                info.name.replace("[%s]", "")
            } else {
                info.name.replace("%s", "")
            };

            let ident = Ident::new(name.to_sanitized_snake_case());

            let ty = syn::Ty::Array(
                Box::new(name_to_ty(&name)),
                syn::ConstExpr::Lit(syn::Lit::Int(
                    u64::from(array_info.dim),
                    syn::IntTy::Unsuffixed,
                )),
            );

            syn::Field {
                ident: Some(ident),
                vis: syn::Visibility::Public,
                attrs: vec![],
                ty,
            }
        }
    }
}<|MERGE_RESOLUTION|>--- conflicted
+++ resolved
@@ -3,11 +3,7 @@
 use std::collections::HashMap;
 
 use quote::{ToTokens, Tokens};
-<<<<<<< HEAD
-use crate::svd::{Cluster, ClusterInfo, Defaults, Peripheral, Register, RegisterCluster};
-=======
-use svd::{Cluster, ClusterInfo, Defaults, Peripheral, Register, RegisterInfo};
->>>>>>> cb134d2b
+use crate::svd::{Cluster, ClusterInfo, Defaults, Peripheral, Register, RegisterCluster, RegisterInfo};
 use syn::{self, Ident};
 use log::warn;
 
@@ -39,13 +35,8 @@
 
     let name_pc = Ident::new(&*p.name.to_sanitized_upper_case());
     let address = util::hex(p.base_address);
-<<<<<<< HEAD
-    let description =
-        util::escape_brackets(util::respace(p.description.as_ref().unwrap_or(&p.name)).as_ref());
-=======
     let description = util::respace(p.description.as_ref().unwrap_or(&p.name));
     let derive_regs = p_derivedfrom.is_some() && p_original.registers.is_none();
->>>>>>> cb134d2b
 
     let name_sc = Ident::new(&*p.name.to_sanitized_snake_case());
     let base = if derive_regs {
@@ -127,7 +118,7 @@
     }
 
     // Build up an alternate erc list by expanding any derived registers
-    let mut alt_erc :Vec<Either<Register,Cluster>> = registers.iter().filter_map(|r| {
+    let mut alt_erc :Vec<RegisterCluster> = registers.iter().filter_map(|r| {
         match r.derived_from {
             Some(ref derived) => {
                 let ancestor = match reg_map.get(derived) {
@@ -140,23 +131,23 @@
 
                 let d = match **ancestor {
                     Register::Array(ref info, ref array_info) => {
-                        Some(Either::Left(Register::Array(derive_reg_info(*r, info), array_info.clone())))
+                        Some(RegisterCluster::Register(Register::Array(derive_reg_info(*r, info), array_info.clone())))
                     }
                     Register::Single(ref info) => {
-                        Some(Either::Left(Register::Single(derive_reg_info(*r, info))))
+                        Some(RegisterCluster::Register(Register::Single(derive_reg_info(*r, info))))
                     }
                 };
 
                 d
             }
-            None => Some(Either::Left((*r).clone())),
+            None => Some(RegisterCluster::Register((*r).clone())),
         }
     }).collect();
 
     // Now add the clusters to our alternate erc list
     let clusters = util::only_clusters(ercs);
     for cluster in &clusters {
-        alt_erc.push(Either::Right((*cluster).clone()));
+        alt_erc.push(RegisterCluster::Cluster((*cluster).clone()));
     }
 
     // And revise registers, clusters and ercs to refer to our expanded versions
